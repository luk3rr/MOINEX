--- conflicted
+++ resolved
@@ -75,9 +75,5 @@
            + "WHERE t.senderWallet.id = :walletId "
            + "OR t.receiverWallet.id = :walletId")
     Long
-<<<<<<< HEAD
-    GetTransferCountByWallet(Long walletId);
-=======
     GetTransferCountByWallet(@Param("walletId") Long walletId);
->>>>>>> 6bd8ccb1
 }